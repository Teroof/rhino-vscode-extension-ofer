--- conflicted
+++ resolved
@@ -59,11 +59,7 @@
 
     public static parseGravityTimestamp(timestamp: string) {
         let elements = timestamp.split('.');
-<<<<<<< HEAD
-
-=======
         
->>>>>>> ce406124
         if (!elements.every(x => x !== '')) {
             console.warn(`Empty strings while splitting '${timestamp}'`);
         }
