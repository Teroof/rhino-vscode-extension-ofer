/*
 * CHANGE LOG - keep only last 5 threads
 * 
 * RESOURCES
 * https://stackoverflow.com/questions/45203543/vs-code-extension-api-to-get-the-range-of-the-whole-text-of-a-document
 * https://code.visualstudio.com/api/references/icons-in-labels
 * https://stackoverflow.com/questions/55633453/rotating-octicon-in-statusbar-of-vs-code
 * https://code.visualstudio.com/api/extension-guides/webview
 */
import * as vscode from 'vscode';
import { ServerLogService } from '../logging/server-log-service';
import { Utilities } from '../extensions/utilities';
import { ReportManager } from '../rhino/report-manager';
import { Command } from "./command";
import { RhinoLogger } from '../framework/rhino-logger';
import { LoggerOptions } from '../logging/logger-options';
import { LoggerConfig } from '../rhino/manifest-models';
import { ServerLogParser } from '../logging/server-log-parser';

export class InvokeTestCaseCommand extends Command {
    // members
    private testCases: string[];
    private loggerConfig: LoggerConfig | undefined;
    private testRunLogger: RhinoLogger | undefined;
    /**
     * Summary. Creates a new instance of VS Command for Rhino API.
     * 
     * @param context The context under which to register the command.
     */
    constructor(context: vscode.ExtensionContext) {
        super(context);

        // setup
        this.testCases = [];
        this.setCommandName('Invoke-TestCase');

        //logger setup
        this.setLoggerConfig();
    }

    private extractLoggerOptions() : LoggerOptions {
        return new LoggerOptions(this.loggerConfig?.loggerOptions);
    }

    private setLoggerConfig(): void {
        this.loggerConfig = Utilities.getLoggerConfig(this.getCommandName());
    }

    private createLogger(){
        if(!this.testRunLogger){
            this.setLoggerConfig();
            let loggerOptions = this.extractLoggerOptions();
            this.testRunLogger =  new RhinoLogger("Test Run Log", loggerOptions);
        }
    }

    /*┌─[ SETTERS ]────────────────────────────────────────────
      │
      │ A collection of functions to set object properties
      │ to avoid initializing members in the object signature.
      └────────────────────────────────────────────────────────*/
    /**
     * Summary. Adds one or more Rhino Test Case(s) into the tests collection.
     * 
     * @param testCases One or more Rhino Test Case(s) to invoke.
     * @returns Self reference
     */
    public addTestCases(...testCases: string[]): InvokeTestCaseCommand {
        // build
        this.testCases.push(...testCases);

        // get
        return this;
    }

    /**
     * Summary. Adds one or more Rhino Test Case(s) into the tests collection.
     * 
     * @returns Self reference
     */
    public addOpenTestCases(): InvokeTestCaseCommand {
        // setup
        let editor = vscode.window.activeTextEditor;

        // bad request
        if (!editor) {
            return this;
        }

        // build
        let testCases = editor.document.getText().split('>>>');
        this.testCases.push(...testCases);

        // get
        return this;
    }

    /*┌─[ REGISTER ]───────────────────────────────────────────
      │
      │ A command registration pipeline to expose the command
      │ in the command interface (CTRL+SHIFT+P).
      └────────────────────────────────────────────────────────*/
    /**
     * Summary. Register a command for invoking one or more Rhino Test Case
     *          and present the report.
     */
    public register(): any {
        // setup
        let command = vscode.commands.registerCommand(this.getCommandName(), () => {
            this.invoke();
        });

        // set
        this.getContext().subscriptions.push(command);
    }

    /**
     * Summary. Implement the command invoke pipeline.
     */
    public invokeCommand() {
        this.invoke();
    }

    private invoke() {
        // setup
        let context = this.getContext();

        // notification
        vscode.window.setStatusBarMessage('$(sync~spin) Invoking test case(s)...');

<<<<<<< HEAD
        var runEnded = false;
        var stopCondition = () => runEnded;

        const displayRunLog = async () => {
            this.createLogger();
            if(!this.testRunLogger){
                throw new Error(`No test run logger created!`);
            }
            let logger = this.testRunLogger;
            logger.show();
            
            let logParser = new ServerLogService(this.getRhinoClient());
            let numberOfLines = 200;
            let latestLogId = await logParser.getLatestLogId();
            let runStartTime = new Date();
            let isAfterRunStart = false;

            let logging = async () => {
                let log = await logParser.getLog(latestLogId, numberOfLines);
                let messagesToLog = logParser.parseLog(log ?? "");
                for(let message of messagesToLog){
                    if(!isAfterRunStart){
                        let logDate = ServerLogParser.parseLogTimestamp(message);
                        isAfterRunStart = logDate > runStartTime
                    }

                    if(isAfterRunStart){
                        logger.append(message);
                    }
                    
                    //Wait to slightly stagger writing of logs to channel, allowing easier reading of log continuously.
                    await Utilities.wait(100);
                }
            };
            
            Utilities.poll(logging, stopCondition, 1000). then(() => logger.appendLine(`${Utilities.getTimestamp()} - Test run ended.`));
        }

        if(this.loggerConfig?.enableClientSideLogging){
            displayRunLog();
        }
        
=======
>>>>>>> a4423bc4
        // invoke
        this.getRhinoClient().invokeConfiguration(this.getConfiguration(), (testRun: any) => {
            let _testRun = JSON.parse(testRun);
            _testRun.actual === true
                ? vscode.window.setStatusBarMessage("$(testing-passed-icon) Invoke completed w/o test(s) failures")
                : vscode.window.setStatusBarMessage("$(testing-error-icon) Invoke completed, w/ test(s) failures");
            runEnded = true;
            console.info(testRun);
            try {
                let htmlReport = new ReportManager(_testRun).getHtmlReport();
                const panel = vscode.window.createWebviewPanel("RhinoReport", "Rhino Report", vscode.ViewColumn.One);
                panel.webview.html = htmlReport;
                
            } catch (error) {
                console.error(error);
                vscode.window.setStatusBarMessage("$(testing-error-icon) Invoke was not completed");
            }
        });
    }

    // creates default configuration with text connector
    private getConfiguration() {
        // setup
        let testsRepository = this.getCommandName() === 'Invoke-TestCase'
            ? this.getOpenTestCases()
            : this.testCases;
        let configuration = Utilities.getConfigurationByManifest();

        // build
        configuration.testsRepository = testsRepository;

        // get
        return configuration;
    }

    // get test cases from the open document
    private getOpenTestCases(): string[] {
        // setup
        let editor = vscode.window.activeTextEditor;

        // bad request
        if (!editor) {
            return [];
        }

        // clean
        let text = Utilities.buildRhinoSpec(editor.document.getText());

        // get
        return text.split('>>>').map(i => i.trim());
    }
}<|MERGE_RESOLUTION|>--- conflicted
+++ resolved
@@ -128,51 +128,6 @@
         // notification
         vscode.window.setStatusBarMessage('$(sync~spin) Invoking test case(s)...');
 
-<<<<<<< HEAD
-        var runEnded = false;
-        var stopCondition = () => runEnded;
-
-        const displayRunLog = async () => {
-            this.createLogger();
-            if(!this.testRunLogger){
-                throw new Error(`No test run logger created!`);
-            }
-            let logger = this.testRunLogger;
-            logger.show();
-            
-            let logParser = new ServerLogService(this.getRhinoClient());
-            let numberOfLines = 200;
-            let latestLogId = await logParser.getLatestLogId();
-            let runStartTime = new Date();
-            let isAfterRunStart = false;
-
-            let logging = async () => {
-                let log = await logParser.getLog(latestLogId, numberOfLines);
-                let messagesToLog = logParser.parseLog(log ?? "");
-                for(let message of messagesToLog){
-                    if(!isAfterRunStart){
-                        let logDate = ServerLogParser.parseLogTimestamp(message);
-                        isAfterRunStart = logDate > runStartTime
-                    }
-
-                    if(isAfterRunStart){
-                        logger.append(message);
-                    }
-                    
-                    //Wait to slightly stagger writing of logs to channel, allowing easier reading of log continuously.
-                    await Utilities.wait(100);
-                }
-            };
-            
-            Utilities.poll(logging, stopCondition, 1000). then(() => logger.appendLine(`${Utilities.getTimestamp()} - Test run ended.`));
-        }
-
-        if(this.loggerConfig?.enableClientSideLogging){
-            displayRunLog();
-        }
-        
-=======
->>>>>>> a4423bc4
         // invoke
         this.getRhinoClient().invokeConfiguration(this.getConfiguration(), (testRun: any) => {
             let _testRun = JSON.parse(testRun);
