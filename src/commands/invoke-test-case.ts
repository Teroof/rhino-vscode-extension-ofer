/*
 * CHANGE LOG - keep only last 5 threads
 * 
 * RESOURCES
 * https://stackoverflow.com/questions/45203543/vs-code-extension-api-to-get-the-range-of-the-whole-text-of-a-document
 * https://code.visualstudio.com/api/references/icons-in-labels
 * https://stackoverflow.com/questions/55633453/rotating-octicon-in-statusbar-of-vs-code
 * https://code.visualstudio.com/api/extension-guides/webview
 */
import * as vscode from 'vscode';
import { Utilities } from '../extensions/utilities';
import { RhinoLogger } from '../framework/rhino-logger';
import { LoggerOptions } from '../logging/logger-options';
import { ServerLogParser } from '../logging/server-log-parser';
import { ServerLogService } from '../logging/server-log-service';
import { LoggerConfig } from '../rhino/manifest-models';
import { ReportManager } from '../rhino/report-manager';
import { Command } from "./command";

export class InvokeTestCaseCommand extends Command {
    // members
    private testCases: string[];
    private loggerConfig: LoggerConfig | undefined;
    private testRunLogger: RhinoLogger | undefined;

    /**
     * Summary. Creates a new instance of VS Command for Rhino API.
     * 
     * @param context The context under which to register the command.
     */
    constructor(context: vscode.ExtensionContext) {
        super(context);

        // setup
        this.testCases = [];
        this.setCommandName('Invoke-TestCase');
        this.setLoggerConfig();
    }

    private extractLoggerOptions(): LoggerOptions {
        return new LoggerOptions(this.loggerConfig?.loggerOptions);
    }

    private setLoggerConfig(): void {
        this.loggerConfig = Utilities.getLoggerConfig(this.getCommandName());
    }

    private createLogger() {
        if (!this.testRunLogger) {
            this.setLoggerConfig();
            let loggerOptions = this.extractLoggerOptions();
            this.testRunLogger = new RhinoLogger("Test Run Log", loggerOptions);
        }
    }

    /*┌─[ SETTERS ]────────────────────────────────────────────
      │
      │ A collection of functions to set object properties
      │ to avoid initializing members in the object signature.
      └────────────────────────────────────────────────────────*/
    /**
     * Summary. Adds one or more Rhino Test Case(s) into the tests collection.
     * 
     * @param testCases One or more Rhino Test Case(s) to invoke.
     * @returns Self reference
     */
    public addTestCases(...testCases: string[]): InvokeTestCaseCommand {
        // build
        this.testCases.push(...testCases);

        // get
        return this;
    }

    /**
     * Summary. Adds one or more Rhino Test Case(s) into the tests collection.
     * 
     * @returns Self reference
     */
    public addOpenTestCases(): InvokeTestCaseCommand {
        // setup
        let editor = vscode.window.activeTextEditor;

        // bad request
        if (!editor) {
            return this;
        }

        // build
        let testCases = editor.document.getText().split('>>>');
        this.testCases.push(...testCases);

        // get
        return this;
    }

    /*┌─[ REGISTER ]───────────────────────────────────────────
      │
      │ A command registration pipeline to expose the command
      │ in the command interface (CTRL+SHIFT+P).
      └────────────────────────────────────────────────────────*/
    /**
     * Summary. Register a command for invoking one or more Rhino Test Case
     *          and present the report.
     */
    public register(): any {
        // setup
        let command = vscode.commands.registerCommand(this.getCommandName(), () => {
            this.invoke();
        });

        // set
        this.getContext().subscriptions.push(command);
    }

    /**
     * Summary. Implement the command invoke pipeline.
     */
    public invokeCommand() {
        this.invoke();
    }

    private invoke() {
        // notification
        vscode.window.setStatusBarMessage('$(sync~spin) Invoking test case(s)...');

<<<<<<< HEAD
        let runEnded = false;
        let stopCondition = () => runEnded;

        let configuration = this.getConfiguration();
        let invokedTest: string = configuration.testsRepository[0];

        let testId = this.extractTestId(invokedTest);

        if (this.loggerConfig?.enableClientSideLogging) {
            this.displayRunLog(stopCondition, testId, 1000);
        }
        
=======
        var runEnded = false;
        var stopCondition = () => runEnded;

        if (this.loggerConfig?.enableClientSideLogging) {
            this.displayRunLog(stopCondition, 1000);
        }

>>>>>>> 46409268
        // invoke
        this.getRhinoClient().invokeConfiguration(configuration, (testRun: any) => {
            let _testRun = JSON.parse(testRun);
            _testRun.actual === true
                ? vscode.window.setStatusBarMessage("$(testing-passed-icon) Invoke completed w/o test(s) failures")
                : vscode.window.setStatusBarMessage("$(testing-error-icon) Invoke completed, w/ test(s) failures");

            console.info(testRun);
            try {
                let htmlReport = new ReportManager(_testRun).getHtmlReport();
                const panel = vscode.window.createWebviewPanel("RhinoReport", "Rhino Report", vscode.ViewColumn.One);
                panel.webview.html = htmlReport;
            } catch (error) {
                console.error(error);
                vscode.window.setStatusBarMessage("$(testing-error-icon) Invoke was not completed");
            }
        });
    }
    /**
     * 
     * @param stopCondition The condition after which
     * @param interval Interval, in milliseconds, to get the log. Default is 1000ms
     */
<<<<<<< HEAD
    private async displayRunLog(stopCondition: (...args: any) => boolean, testId: string, interval?: number): Promise<void> {
=======
    private async displayRunLog(stopCondition: (...args: any) => boolean, interval?: number): Promise<void> {
>>>>>>> 46409268
        this.createLogger();
        if (!this.testRunLogger) {
            throw new Error(`No test run logger created!`);
        }
        let logger = this.testRunLogger;
        logger.show();

<<<<<<< HEAD
        logger.appendLine(`\n-----------------------------------\n${Utilities.getTimestamp()} - ${testId}: Test run started.\n-----------------------------------\n`)


=======
>>>>>>> 46409268
        let logParser = new ServerLogService(this.getRhinoClient());
        let numberOfLines = 200;
        let latestLogId = await logParser.getLatestLogId();
        let runStartTime = new Date();
        let isAfterRunStart = false;
<<<<<<< HEAD

        let logging = async () => {
            let log = await logParser.getLog(latestLogId, numberOfLines);
            let messagesToLog = logParser.parseLog(log ?? "");
            for (let message of messagesToLog) {
                if (!isAfterRunStart) {
                    let logDate = ServerLogParser.parseLogTimestamp(message);
                    isAfterRunStart = logDate > runStartTime;
                }

                if (isAfterRunStart) {
                    logger.append(message);
                }

                //Wait to slightly stagger writing of logs to channel, allowing easier reading of log continuously.
                await Utilities.wait(100);
            }
        };

        Utilities.poll(logging, stopCondition, interval ?? 1000).then(() => logger.appendLine(`\n-----------------------------------\n${Utilities.getTimestamp()} - ${testId}: Test run ended.\n-----------------------------------\n`));
=======

        let logging = async () => {
            let log = await logParser.getLog(latestLogId, numberOfLines);
            let messagesToLog = logParser.parseLog(log ?? "");
            for (let message of messagesToLog) {
                if (!isAfterRunStart) {
                    let logDate = ServerLogParser.parseLogTimestamp(message);
                    isAfterRunStart = logDate > runStartTime;
                }

                if (isAfterRunStart) {
                    logger.append(message);
                }

                //Wait to slightly stagger writing of logs to channel, allowing easier reading of log continuously.
                await Utilities.wait(100);
            }
        };

        Utilities.poll(logging, stopCondition, interval ?? 1000).then(() => logger.appendLine(`${Utilities.getTimestamp()} - Test run ended.`));
>>>>>>> 46409268
    }
    // creates default configuration with text connector
    private getConfiguration() {
        // setup
        let testsRepository = this.getCommandName() === 'Invoke-TestCase'
            ? this.getOpenTestCases()
            : this.testCases;
        let configuration = Utilities.getConfigurationByManifest();

        // build
        configuration.testsRepository = testsRepository;

        // get
        return configuration;
    }

    // get test cases from the open document
    private getOpenTestCases(): string[] {
        // setup
        let editor = vscode.window.activeTextEditor;

        // bad request
        if (!editor) {
            return [];
        }

        // clean
        let text = Utilities.buildRhinoSpec(editor.document.getText());

        // get
        return text.split('>>>').map(i => i.trim());
<<<<<<< HEAD
    }

    private extractTestId(test: string): string{
        let matches = test.match(/(?<=\[test-id\](\s)*)\S+(?=\\n|\n)/g);
        return matches ? matches[0] : '';
=======
>>>>>>> 46409268
    }
}<|MERGE_RESOLUTION|>--- conflicted
+++ resolved
@@ -51,6 +51,7 @@
             let loggerOptions = this.extractLoggerOptions();
             this.testRunLogger = new RhinoLogger("Test Run Log", loggerOptions);
         }
+        this.setLoggerConfig();
     }
 
     /*┌─[ SETTERS ]────────────────────────────────────────────
@@ -124,7 +125,6 @@
         // notification
         vscode.window.setStatusBarMessage('$(sync~spin) Invoking test case(s)...');
 
-<<<<<<< HEAD
         let runEnded = false;
         let stopCondition = () => runEnded;
 
@@ -137,15 +137,6 @@
             this.displayRunLog(stopCondition, testId, 1000);
         }
         
-=======
-        var runEnded = false;
-        var stopCondition = () => runEnded;
-
-        if (this.loggerConfig?.enableClientSideLogging) {
-            this.displayRunLog(stopCondition, 1000);
-        }
-
->>>>>>> 46409268
         // invoke
         this.getRhinoClient().invokeConfiguration(configuration, (testRun: any) => {
             let _testRun = JSON.parse(testRun);
@@ -169,11 +160,7 @@
      * @param stopCondition The condition after which
      * @param interval Interval, in milliseconds, to get the log. Default is 1000ms
      */
-<<<<<<< HEAD
     private async displayRunLog(stopCondition: (...args: any) => boolean, testId: string, interval?: number): Promise<void> {
-=======
-    private async displayRunLog(stopCondition: (...args: any) => boolean, interval?: number): Promise<void> {
->>>>>>> 46409268
         this.createLogger();
         if (!this.testRunLogger) {
             throw new Error(`No test run logger created!`);
@@ -181,18 +168,14 @@
         let logger = this.testRunLogger;
         logger.show();
 
-<<<<<<< HEAD
         logger.appendLine(`\n-----------------------------------\n${Utilities.getTimestamp()} - ${testId}: Test run started.\n-----------------------------------\n`)
 
 
-=======
->>>>>>> 46409268
         let logParser = new ServerLogService(this.getRhinoClient());
         let numberOfLines = 200;
         let latestLogId = await logParser.getLatestLogId();
         let runStartTime = new Date();
         let isAfterRunStart = false;
-<<<<<<< HEAD
 
         let logging = async () => {
             let log = await logParser.getLog(latestLogId, numberOfLines);
@@ -213,28 +196,6 @@
         };
 
         Utilities.poll(logging, stopCondition, interval ?? 1000).then(() => logger.appendLine(`\n-----------------------------------\n${Utilities.getTimestamp()} - ${testId}: Test run ended.\n-----------------------------------\n`));
-=======
-
-        let logging = async () => {
-            let log = await logParser.getLog(latestLogId, numberOfLines);
-            let messagesToLog = logParser.parseLog(log ?? "");
-            for (let message of messagesToLog) {
-                if (!isAfterRunStart) {
-                    let logDate = ServerLogParser.parseLogTimestamp(message);
-                    isAfterRunStart = logDate > runStartTime;
-                }
-
-                if (isAfterRunStart) {
-                    logger.append(message);
-                }
-
-                //Wait to slightly stagger writing of logs to channel, allowing easier reading of log continuously.
-                await Utilities.wait(100);
-            }
-        };
-
-        Utilities.poll(logging, stopCondition, interval ?? 1000).then(() => logger.appendLine(`${Utilities.getTimestamp()} - Test run ended.`));
->>>>>>> 46409268
     }
     // creates default configuration with text connector
     private getConfiguration() {
@@ -266,13 +227,10 @@
 
         // get
         return text.split('>>>').map(i => i.trim());
-<<<<<<< HEAD
     }
 
     private extractTestId(test: string): string{
         let matches = test.match(/(?<=\[test-id\](\s)*)\S+(?=\\n|\n)/g);
         return matches ? matches[0] : '';
-=======
->>>>>>> 46409268
     }
 }